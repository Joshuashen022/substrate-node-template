import { Keyring } from '@polkadot/api';
import { ApiPromise, WsProvider } from '@polkadot/api';
// const { ApiPromise, WsProvider } = require('@polkadot/api');
import { stringToU8a, u8aToHex } from '@polkadot/util';

function make_a_transfer(api) {

    const keyring = new Keyring({typr: 'sr25519'}); // default ed25519
    const test_account = keyring.addFromMnemonic('//Test', { name: 'Test Account' }); //5EzVqQhKPeKyM4UkbERjZ7AQBsE8Aiag155r9dMVnovDNvW8
    console.log(`${test_account.meta.name}: has address ${test_account.address}`);// with publicKey [${alice.publicKey}]
    console.log(`now we have ${keyring.getPairs().length} keys`);

    const CHARLIE = '5FLSigC9HGRKVhB9FiEo4Y3koPsNmBmLJbpXg2mp1hXcS59Y';
    console.log(`make a transfer to ${CHARLIE}`);

    const promise = new Promise(function(resolve, reject){
        // do something cost time

        const status = api.tx.balances
        .transfer(CHARLIE, 10000)
        .signAndSend(test_account, (result) => {
            // console.log(`Current status is ${result.status}`);

            if (result.status.isReady){
                console.log('node has accepted our transaction proposal waiting on chain...');
            } else if (result.status.isInBlock) {
<<<<<<< HEAD
                console.log(`Transaction included at blockHash ${result.status.asInBlock}`);

=======
                console.log(`Transaction successfully included at block Hash:${result.status.asInBlock}`);
                
>>>>>>> 0b9bc653
                // return value and exit promise
                resolve(result.status)
            }
        });



    })

    return promise

}

async function main() {
    // Initialise the provider to connect to the local node
    const provider = new WsProvider('ws://127.0.0.1:9944');

    // Create the API and wait until ready
    const api = await ApiPromise.create({ provider });

    // Retrieve the chain & node information information via rpc calls
    const [chain, nodeName, nodeVersion] = await Promise.all([
        api.rpc.system.chain(),
        api.rpc.system.name(),
        api.rpc.system.version()
    ]);

    console.log(`You are connected to chain  -${chain} using -${nodeName} v-${nodeVersion}`);

    const result = await make_a_transfer(api);
    if (result.isInBlock){
        console.log('Test success'); // {"inBlock":"0xc84e9..."}
    }
    
    console.log('program exit');
    process.exit();
}

main();<|MERGE_RESOLUTION|>--- conflicted
+++ resolved
@@ -24,13 +24,7 @@
             if (result.status.isReady){
                 console.log('node has accepted our transaction proposal waiting on chain...');
             } else if (result.status.isInBlock) {
-<<<<<<< HEAD
-                console.log(`Transaction included at blockHash ${result.status.asInBlock}`);
-
-=======
                 console.log(`Transaction successfully included at block Hash:${result.status.asInBlock}`);
-                
->>>>>>> 0b9bc653
                 // return value and exit promise
                 resolve(result.status)
             }
@@ -64,7 +58,7 @@
     if (result.isInBlock){
         console.log('Test success'); // {"inBlock":"0xc84e9..."}
     }
-    
+
     console.log('program exit');
     process.exit();
 }
