--- conflicted
+++ resolved
@@ -7,19 +7,10 @@
 use sc_finality_grandpa::SharedVoterState;
 use sc_keystore::LocalKeystore;
 use sc_service::{error::Error as ServiceError, Configuration, TaskManager};
-<<<<<<< HEAD
-use sp_inherents::InherentDataProviders;
-use sc_executor::native_executor_instance;
-pub use sc_executor::NativeExecutor;
-use sp_consensus_aura::sr25519::{AuthorityPair as AuraPair};
-use sc_finality_grandpa::SharedVoterState;
-use sc_keystore::LocalKeystore;
-=======
 use sc_telemetry::{Telemetry, TelemetryWorker};
 use sp_consensus::SlotData;
 use sp_consensus_aura::sr25519::AuthorityPair as AuraPair;
 use std::{sync::Arc, time::Duration};
->>>>>>> 467f7ac1
 
 // Our native executor instance.
 pub struct ExecutorDispatch;
@@ -46,30 +37,6 @@
 type FullBackend = sc_service::TFullBackend<Block>;
 type FullSelectChain = sc_consensus::LongestChain<FullBackend, Block>;
 
-<<<<<<< HEAD
-pub fn new_partial(config: &Configuration) -> Result<sc_service::PartialComponents<
-	FullClient, FullBackend, FullSelectChain,
-	sp_consensus::DefaultImportQueue<Block, FullClient>,
-	sc_transaction_pool::FullPool<Block, FullClient>,
-	(
-		sc_consensus_aura::AuraBlockImport<
-			Block,
-			FullClient,
-			sc_finality_grandpa::GrandpaBlockImport<FullBackend, Block, FullClient, FullSelectChain>,
-			AuraPair
-		>,
-		sc_finality_grandpa::LinkHalf<Block, FullClient, FullSelectChain>,
-	)
->, ServiceError> {
-	if config.keystore_remote.is_some() {
-		return Err(ServiceError::Other(
-			format!("Remote Keystores are not supported.")))
-	}
-	let inherent_data_providers = sp_inherents::InherentDataProviders::new();
-
-	let (client, backend, keystore_container, task_manager) =
-		sc_service::new_full_parts::<Block, RuntimeApi, Executor>(&config)?;
-=======
 pub fn new_partial(
 	config: &Configuration,
 ) -> Result<
@@ -119,7 +86,6 @@
 			telemetry.as_ref().map(|(_, telemetry)| telemetry.handle()),
 			executor,
 		)?;
->>>>>>> 467f7ac1
 	let client = Arc::new(client);
 
 	let telemetry = telemetry.map(|(worker, telemetry)| {
@@ -146,23 +112,6 @@
 
 	let slot_duration = sc_consensus_aura::slot_duration(&*client)?.slot_duration();
 
-<<<<<<< HEAD
-	let import_queue = sc_consensus_aura::import_queue::<_, _, _, AuraPair, _, _>(
-		sc_consensus_aura::slot_duration(&*client)?,
-		aura_block_import.clone(),
-		Some(Box::new(grandpa_block_import.clone())),
-		client.clone(),
-		inherent_data_providers.clone(),
-		&task_manager.spawn_handle(),
-		config.prometheus_registry(),
-		sp_consensus::CanAuthorWithNativeVersion::new(client.executor().clone()),
-	)?;
-
-	Ok(sc_service::PartialComponents {
-		client, backend, task_manager, import_queue, keystore_container, select_chain, transaction_pool,
-		inherent_data_providers,
-		other: (aura_block_import, grandpa_link),
-=======
 	let import_queue =
 		sc_consensus_aura::import_queue::<AuraPair, _, _, _, _, _, _>(ImportQueueParams {
 			block_import: grandpa_block_import.clone(),
@@ -197,7 +146,6 @@
 		select_chain,
 		transaction_pool,
 		other: (grandpa_block_import, grandpa_link, telemetry),
->>>>>>> 467f7ac1
 	})
 }
 
@@ -211,11 +159,6 @@
 /// Builds a new service for a full client.
 pub fn new_full(mut config: Configuration) -> Result<TaskManager, ServiceError> {
 	let sc_service::PartialComponents {
-<<<<<<< HEAD
-		client, backend, mut task_manager, import_queue, mut keystore_container, select_chain, transaction_pool,
-		inherent_data_providers,
-		other: (block_import, grandpa_link),
-=======
 		client,
 		backend,
 		mut task_manager,
@@ -224,22 +167,11 @@
 		select_chain,
 		transaction_pool,
 		other: (block_import, grandpa_link, mut telemetry),
->>>>>>> 467f7ac1
 	} = new_partial(&config)?;
 
 	if let Some(url) = &config.keystore_remote {
 		match remote_keystore(url) {
 			Ok(k) => keystore_container.set_remote_keystore(k),
-<<<<<<< HEAD
-			Err(e) => {
-				return Err(ServiceError::Other(
-					format!("Error hooking up remote keystore for {}: {}", url, e)))
-			}
-		};
-	}
-
-	config.network.extra_sets.push(sc_finality_grandpa::grandpa_peers_set_config());
-=======
 			Err(e) =>
 				return Err(ServiceError::Other(format!(
 					"Error hooking up remote keystore for {}: {}",
@@ -247,7 +179,6 @@
 				))),
 		};
 	}
->>>>>>> 467f7ac1
 
 	config.network.extra_sets.push(sc_finality_grandpa::grandpa_peers_set_config());
 	let warp_sync = Arc::new(sc_finality_grandpa::warp_proof::NetworkProvider::new(
@@ -265,10 +196,7 @@
 			import_queue,
 			on_demand: None,
 			block_announce_validator_builder: None,
-<<<<<<< HEAD
-=======
 			warp_sync: Some(warp_sync),
->>>>>>> 467f7ac1
 		})?;
 
 	if config.offchain_worker.enabled {
@@ -299,27 +227,6 @@
 		})
 	};
 
-<<<<<<< HEAD
-	let (_rpc_handlers, telemetry_connection_notifier) = sc_service::spawn_tasks(
-		sc_service::SpawnTasksParams {
-			network: network.clone(),
-			client: client.clone(),
-			keystore: keystore_container.sync_keystore(),
-			task_manager: &mut task_manager,
-			transaction_pool: transaction_pool.clone(),
-			rpc_extensions_builder,
-			on_demand: None,
-			remote_blockchain: None,
-			backend,
-			network_status_sinks,
-			system_rpc_tx,
-			config,
-		},
-	)?;
-
-	if role.is_authority() {
-		let proposer = sc_basic_authorship::ProposerFactory::new(
-=======
 	let _rpc_handlers = sc_service::spawn_tasks(sc_service::SpawnTasksParams {
 		network: network.clone(),
 		client: client.clone(),
@@ -337,7 +244,6 @@
 
 	if role.is_authority() {
 		let proposer_factory = sc_basic_authorship::ProposerFactory::new(
->>>>>>> 467f7ac1
 			task_manager.spawn_handle(),
 			client.clone(),
 			transaction_pool,
@@ -348,20 +254,6 @@
 		let can_author_with =
 			sp_consensus::CanAuthorWithNativeVersion::new(client.executor().clone());
 
-<<<<<<< HEAD
-		let aura = sc_consensus_aura::start_aura::<_, _, _, _, _, AuraPair, _, _, _, _>(
-			sc_consensus_aura::slot_duration(&*client)?,
-			client.clone(),
-			select_chain,
-			block_import,
-			proposer,
-			network.clone(),
-			inherent_data_providers.clone(),
-			force_authoring,
-			backoff_authoring_blocks,
-			keystore_container.sync_keystore(),
-			can_author_with,
-=======
 		let slot_duration = sc_consensus_aura::slot_duration(&*client)?;
 		let raw_slot_duration = slot_duration.slot_duration();
 
@@ -393,7 +285,6 @@
 				max_block_proposal_slot_portion: None,
 				telemetry: telemetry.as_ref().map(|x| x.handle()),
 			},
->>>>>>> 467f7ac1
 		)?;
 
 		// the AURA authoring task is considered essential, i.e. if it
@@ -403,16 +294,8 @@
 
 	// if the node isn't actively participating in consensus then it doesn't
 	// need a keystore, regardless of which protocol we use below.
-<<<<<<< HEAD
-	let keystore = if role.is_authority() {
-		Some(keystore_container.sync_keystore())
-	} else {
-		None
-	};
-=======
 	let keystore =
 		if role.is_authority() { Some(keystore_container.sync_keystore()) } else { None };
->>>>>>> 467f7ac1
 
 	let grandpa_config = sc_finality_grandpa::Config {
 		// FIXME #1578 make this available through chainspec
@@ -436,10 +319,6 @@
 			config: grandpa_config,
 			link: grandpa_link,
 			network,
-<<<<<<< HEAD
-			telemetry_on_connect: telemetry_connection_notifier.map(|x| x.on_connect_stream()),
-=======
->>>>>>> 467f7ac1
 			voting_rule: sc_finality_grandpa::VotingRulesBuilder::default().build(),
 			prometheus_registry,
 			shared_voter_state: SharedVoterState::empty(),
@@ -450,92 +329,10 @@
 		// if it fails we take down the service with it.
 		task_manager.spawn_essential_handle().spawn_blocking(
 			"grandpa-voter",
-<<<<<<< HEAD
-			sc_finality_grandpa::run_grandpa_voter(grandpa_config)?
-		);
-	}
-
-	network_starter.start_network();
-	Ok(task_manager)
-}
-
-/// Builds a new service for a light client.
-pub fn new_light(mut config: Configuration) -> Result<TaskManager, ServiceError> {
-	let (client, backend, keystore_container, mut task_manager, on_demand) =
-		sc_service::new_light_parts::<Block, RuntimeApi, Executor>(&config)?;
-
-	config.network.extra_sets.push(sc_finality_grandpa::grandpa_peers_set_config());
-
-	let select_chain = sc_consensus::LongestChain::new(backend.clone());
-
-	let transaction_pool = Arc::new(sc_transaction_pool::BasicPool::new_light(
-		config.transaction_pool.clone(),
-		config.prometheus_registry(),
-		task_manager.spawn_handle(),
-		client.clone(),
-		on_demand.clone(),
-	));
-
-	let (grandpa_block_import, _) = sc_finality_grandpa::block_import(
-		client.clone(),
-		&(client.clone() as Arc<_>),
-		select_chain.clone(),
-	)?;
-
-	let aura_block_import = sc_consensus_aura::AuraBlockImport::<_, _, _, AuraPair>::new(
-		grandpa_block_import.clone(),
-		client.clone(),
-	);
-
-	let import_queue = sc_consensus_aura::import_queue::<_, _, _, AuraPair, _, _>(
-		sc_consensus_aura::slot_duration(&*client)?,
-		aura_block_import,
-		Some(Box::new(grandpa_block_import)),
-		client.clone(),
-		InherentDataProviders::new(),
-		&task_manager.spawn_handle(),
-		config.prometheus_registry(),
-		sp_consensus::NeverCanAuthor,
-	)?;
-
-	let (network, network_status_sinks, system_rpc_tx, network_starter) =
-		sc_service::build_network(sc_service::BuildNetworkParams {
-			config: &config,
-			client: client.clone(),
-			transaction_pool: transaction_pool.clone(),
-			spawn_handle: task_manager.spawn_handle(),
-			import_queue,
-			on_demand: Some(on_demand.clone()),
-			block_announce_validator_builder: None,
-		})?;
-
-	if config.offchain_worker.enabled {
-		sc_service::build_offchain_workers(
-			&config, backend.clone(), task_manager.spawn_handle(), client.clone(), network.clone(),
-		);
-	}
-
-	sc_service::spawn_tasks(sc_service::SpawnTasksParams {
-		remote_blockchain: Some(backend.remote_blockchain()),
-		transaction_pool,
-		task_manager: &mut task_manager,
-		on_demand: Some(on_demand),
-		rpc_extensions_builder: Box::new(|_, _| ()),
-		config,
-		client,
-		keystore: keystore_container.sync_keystore(),
-		backend,
-		network,
-		network_status_sinks,
-		system_rpc_tx,
-	})?;
-
-=======
 			sc_finality_grandpa::run_grandpa_voter(grandpa_config)?,
 		);
 	}
 
->>>>>>> 467f7ac1
 	network_starter.start_network();
 	Ok(task_manager)
 }