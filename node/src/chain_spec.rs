use node_template_runtime::{
	AccountId, AuraConfig, BalancesConfig, GenesisConfig, GrandpaConfig, Signature, SudoConfig,
<<<<<<< HEAD
	SystemConfig, KittiesConfig, WASM_BINARY,
=======
	SystemConfig, WASM_BINARY,
>>>>>>> 865c0c01
};
use sc_service::ChainType;
use sp_consensus_aura::sr25519::AuthorityId as AuraId;
use sp_core::{sr25519, Pair, Public};
use sp_finality_grandpa::AuthorityId as GrandpaId;
use sp_runtime::traits::{IdentifyAccount, Verify};

// The URL for the telemetry server.
// const STAGING_TELEMETRY_URL: &str = "wss://telemetry.polkadot.io/submit/";

/// Specialized `ChainSpec`. This is a specialization of the general Substrate ChainSpec type.
pub type ChainSpec = sc_service::GenericChainSpec<GenesisConfig>;

/// Generate a crypto pair from seed.
pub fn get_from_seed<TPublic: Public>(seed: &str) -> <TPublic::Pair as Pair>::Public {
	TPublic::Pair::from_string(&format!("//{}", seed), None)
		.expect("static values are valid; qed")
		.public()
}

type AccountPublic = <Signature as Verify>::Signer;

/// Generate an account ID from seed.
pub fn get_account_id_from_seed<TPublic: Public>(seed: &str) -> AccountId
where
	AccountPublic: From<<TPublic::Pair as Pair>::Public>,
{
	AccountPublic::from(get_from_seed::<TPublic>(seed)).into_account()
}

/// Generate an Aura authority key.
pub fn authority_keys_from_seed(s: &str) -> (AuraId, GrandpaId) {
	(get_from_seed::<AuraId>(s), get_from_seed::<GrandpaId>(s))
}

pub fn development_config() -> Result<ChainSpec, String> {
	let wasm_binary = WASM_BINARY.ok_or_else(|| "Development wasm not available".to_string())?;

	Ok(ChainSpec::from_genesis(
		// Name
		"Development",
		// ID
		"dev",
		ChainType::Development,
		move || {
			testnet_genesis(
				wasm_binary,
				// Initial PoA authorities
				vec![authority_keys_from_seed("Alice")],
				// Sudo account
				get_account_id_from_seed::<sr25519::Public>("Alice"),
				// Pre-funded accounts
				vec![
					get_account_id_from_seed::<sr25519::Public>("Alice"),
					get_account_id_from_seed::<sr25519::Public>("Bob"),
					get_account_id_from_seed::<sr25519::Public>("Alice//stash"),
					get_account_id_from_seed::<sr25519::Public>("Bob//stash"),
				],
				true,
			)
		},
		// Bootnodes
		vec![],
		// Telemetry
		None,
		// Protocol ID
		None,
		// Properties
		None,
		// Extensions
		None,
	))
}

pub fn local_testnet_config() -> Result<ChainSpec, String> {
	let wasm_binary = WASM_BINARY.ok_or_else(|| "Development wasm not available".to_string())?;

	Ok(ChainSpec::from_genesis(
		// Name
		"Local Testnet",
		// ID
		"local_testnet",
		ChainType::Local,
		move || {
			testnet_genesis(
				wasm_binary,
				// Initial PoA authorities
				vec![authority_keys_from_seed("Alice"), authority_keys_from_seed("Bob")],
				// Sudo account
				get_account_id_from_seed::<sr25519::Public>("Alice"),
				// Pre-funded accounts
				vec![
					get_account_id_from_seed::<sr25519::Public>("Alice"),
					get_account_id_from_seed::<sr25519::Public>("Bob"),
					get_account_id_from_seed::<sr25519::Public>("Charlie"),
					get_account_id_from_seed::<sr25519::Public>("Dave"),
					get_account_id_from_seed::<sr25519::Public>("Eve"),
					get_account_id_from_seed::<sr25519::Public>("Ferdie"),
					get_account_id_from_seed::<sr25519::Public>("Alice//stash"),
					get_account_id_from_seed::<sr25519::Public>("Bob//stash"),
					get_account_id_from_seed::<sr25519::Public>("Charlie//stash"),
					get_account_id_from_seed::<sr25519::Public>("Dave//stash"),
					get_account_id_from_seed::<sr25519::Public>("Eve//stash"),
					get_account_id_from_seed::<sr25519::Public>("Ferdie//stash"),
				],
				true,
			)
		},
		// Bootnodes
		vec![],
		// Telemetry
		None,
		// Protocol ID
		None,
		// Properties
		None,
		// Extensions
		None,
	))
}

/// Configure initial storage state for FRAME modules.
fn testnet_genesis(
	wasm_binary: &[u8],
	initial_authorities: Vec<(AuraId, GrandpaId)>,
	root_key: AccountId,
	endowed_accounts: Vec<AccountId>,
	_enable_println: bool,
) -> GenesisConfig {
	GenesisConfig {
		system: SystemConfig {
			// Add Wasm runtime to storage.
			code: wasm_binary.to_vec(),
			changes_trie_config: Default::default(),
		},
		balances: BalancesConfig {
			// Configure endowed accounts with initial balance of 1 << 60.
			balances: endowed_accounts.iter().cloned().map(|k| (k, 1 << 60)).collect(),
		},
		aura: AuraConfig {
			authorities: initial_authorities.iter().map(|x| (x.0.clone())).collect(),
		},
		grandpa: GrandpaConfig {
			authorities: initial_authorities.iter().map(|x| (x.1.clone(), 1)).collect(),
		},
		sudo: SudoConfig {
			// Assign network admin rights.
			key: root_key,
		},
<<<<<<< HEAD
		kitties: KittiesConfig {
			kitties: vec![],
		},
=======
>>>>>>> 865c0c01
	}
}<|MERGE_RESOLUTION|>--- conflicted
+++ resolved
@@ -1,10 +1,6 @@
 use node_template_runtime::{
-	AccountId, AuraConfig, BalancesConfig, GenesisConfig, GrandpaConfig, Signature, SudoConfig,
-<<<<<<< HEAD
-	SystemConfig, KittiesConfig, WASM_BINARY,
-=======
-	SystemConfig, WASM_BINARY,
->>>>>>> 865c0c01
+	AccountId, AuraConfig, BalancesConfig, GenesisConfig, GrandpaConfig,
+	SudoConfig, SystemConfig, WASM_BINARY, Signature, KittiesConfig
 };
 use sc_service::ChainType;
 use sp_consensus_aura::sr25519::AuthorityId as AuraId;
@@ -154,11 +150,8 @@
 			// Assign network admin rights.
 			key: root_key,
 		},
-<<<<<<< HEAD
 		kitties: KittiesConfig {
 			kitties: vec![],
 		},
-=======
->>>>>>> 865c0c01
 	}
 }